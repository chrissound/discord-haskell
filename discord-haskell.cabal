--- conflicted
+++ resolved
@@ -88,7 +88,6 @@
     , Discord.Internal.Types.Emoji
     , Discord.Internal.Types.ScheduledEvents
   build-depends:
-<<<<<<< HEAD
     base ==4.*,
     aeson >=1.5 && <1.6,
     async >=2.2 && <2.3,
@@ -108,27 +107,4 @@
     wuss >=1.1.18 && <1.2,
     mtl >=2.2.2 && <2.3,
     unliftio >=0.2.20 && <0.3,
-    scientific >=0.3.7.0 && <0.4
-=======
-                       base >= 4 && <5
-                     , aeson
-                     , async
-                     , bytestring
-                     , base64-bytestring
-                     , containers
-                     , data-default
-                     , emoji == 0.1.0.2
-                     , http-client
-                     , iso8601-time
-                     , MonadRandom
-                     , req
-                     , safe-exceptions
-                     , text
-                     , time
-                     , websockets
-                     , wuss
-                     , mtl
-                     , unliftio
-                     , scientific
-                     , http-api-data
->>>>>>> 98c74aff
+    scientific >=0.3.7.0 && <0.4