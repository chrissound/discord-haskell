--- conflicted
+++ resolved
@@ -48,15 +48,9 @@
 eventHandler :: Event -> DiscordHandler ()
 eventHandler event = case event of
       MessageCreate m -> when (not (fromBot m) && isPing m) $ do
-<<<<<<< HEAD
         _ <- restCall dis (R.CreateReaction (messageChannel m, messageId m) "eyes")
         threadDelay (4 * 10^(6 :: Int))
         _ <- restCall dis (R.CreateMessage (messageChannel m) "Pong!")
-=======
-        _ <- restCall (R.CreateReaction (messageChannel m, messageId m) "eyes")
-        threadDelay (4 * 10^6)
-        _ <- restCall (R.CreateMessage (messageChannel m) "Pong!")
->>>>>>> 95d88143
         pure ()
       _ -> pure ()
 
