{-# LANGUAGE GADTs, OverloadedStrings, InstanceSigs, TypeSynonymInstances #-}
<<<<<<< HEAD
{-# LANGUAGE FlexibleInstances, MultiParamTypeClasses, ScopedTypeVariables, DataKinds #-}
=======
{-# LANGUAGE FlexibleInstances, MultiParamTypeClasses #-}
-- | Provides actions for Channel API interactions
>>>>>>> 3c7c3575
module Network.Discord.Rest.Channel
  (
    ChannelRequest(..)
  ) where
<<<<<<< HEAD
    import Data.Maybe (fromMaybe)
    import qualified Data.Text as T
    import qualified Control.Monad.State as ST (get, put, liftIO)
    import Control.Monad.Morph (lift)
=======
>>>>>>> 3c7c3575
    import Control.Monad (when)

    import Control.Concurrent.STM
    import Control.Lens
    import Control.Monad.Morph (lift)
    import Data.Aeson
    import Data.ByteString.Lazy
    import Data.Hashable
<<<<<<< HEAD
    import Data.Semigroup ((<>))
    import qualified Network.HTTP.Req as R
    import qualified Data.ByteString.Char8 as B (unpack)
    import qualified Data.ByteString.Lazy as LBS
=======
    import Data.Monoid ((<>))
    import Data.Text
>>>>>>> 3c7c3575
    import Data.Time.Clock.POSIX
    import Network.Wreq
    import qualified Control.Monad.State as ST (get, liftIO)

    import Network.Discord.Rest.Prelude
    import Network.Discord.Types as Dc

    -- | Data constructor for Channel requests. See <https://discordapp.com/developers/docs/resources/Channel Channel API>
    data ChannelRequest a where
      -- | Gets a channel by its id.
      GetChannel              :: Snowflake -> ChannelRequest Channel
      -- | Edits channels options.
      ModifyChannel           :: ToJSON a  => Snowflake -> a -> ChannelRequest Channel
      -- | Deletes a channel if its id doesn't equal to the id of guild.
      DeleteChannel           :: Snowflake -> ChannelRequest Channel
      -- | Gets a messages from a channel with limit of 100 per request.
      GetChannelMessages      :: Snowflake -> [(T.Text, T.Text)] -> ChannelRequest [Message]
      -- | Gets a message in a channel by its id.
      GetChannelMessage       :: Snowflake -> Snowflake -> ChannelRequest Message
      -- | Sends a message to a channel.
<<<<<<< HEAD
      CreateMessage           :: Snowflake -> T.Text -> ChannelRequest Message
=======
      CreateMessage           :: Snowflake -> Text -> Maybe Embed -> ChannelRequest Message
>>>>>>> 3c7c3575
      -- | Sends a message with a file to a channel.
      UploadFile              :: Snowflake -> T.Text -> FilePath -> ChannelRequest Message
      -- | Edits a message content.
<<<<<<< HEAD
      EditMessage             :: Message   -> T.Text -> ChannelRequest Message
=======
      EditMessage             :: Message   -> Text -> Maybe Embed -> ChannelRequest Message
>>>>>>> 3c7c3575
      -- | Deletes a message.
      DeleteMessage           :: Message   -> ChannelRequest ()
      -- | Deletes a group of messages.
      BulkDeleteMessage       :: Snowflake -> [Message] -> ChannelRequest ()
      -- | Edits a permission overrides for a channel.
      EditChannelPermissions  :: ToJSON a  => Snowflake -> Snowflake -> a -> ChannelRequest ()
      -- | Gets all instant invites to a channel.
      GetChannelInvites       :: Snowflake -> ChannelRequest Object
      -- | Creates an instant invite to a channel.
      CreateChannelInvite     :: ToJSON a  => Snowflake -> a -> ChannelRequest Object
      -- | Deletes a permission override from a channel.
      DeleteChannelPermission :: Snowflake -> Snowflake -> ChannelRequest ()
      -- | Sends a typing indicator a channel which lasts 10 seconds.
      TriggerTypingIndicator  :: Snowflake -> ChannelRequest ()
      -- | Gets all pinned messages of a channel.
      GetPinnedMessages       :: Snowflake -> ChannelRequest [Message]
      -- | Pins a message.
      AddPinnedMessage        :: Snowflake -> Snowflake -> ChannelRequest ()
      -- | Unpins a message.
      DeletePinnedMessage     :: Snowflake -> Snowflake -> ChannelRequest ()

    instance Hashable (ChannelRequest a) where
<<<<<<< HEAD
      hashWithSalt s (GetChannel chan) = hashWithSalt s ("get_chan"::T.Text, chan)
      hashWithSalt s (ModifyChannel chan _) = hashWithSalt s ("mod_chan"::T.Text, chan)
      hashWithSalt s (DeleteChannel chan) = hashWithSalt s ("mod_chan"::T.Text, chan)
      hashWithSalt s (GetChannelMessages chan _) = hashWithSalt s ("msg"::T.Text, chan)
      hashWithSalt s (GetChannelMessage chan _) = hashWithSalt s ("get_msg"::T.Text, chan)
      hashWithSalt s (CreateMessage chan _) = hashWithSalt s ("msg"::T.Text, chan)
      hashWithSalt s (UploadFile chan _ _)  = hashWithSalt s ("msg"::T.Text, chan)
      hashWithSalt s (EditMessage (Message _ chan _ _ _ _ _ _ _ _ _ _ _ _) _) =
        hashWithSalt s ("get_msg"::T.Text, chan)
=======
      hashWithSalt s (GetChannel chan) = hashWithSalt s ("get_chan"::Text, chan)
      hashWithSalt s (ModifyChannel chan _) = hashWithSalt s ("mod_chan"::Text, chan)
      hashWithSalt s (DeleteChannel chan) = hashWithSalt s ("mod_chan"::Text, chan)
      hashWithSalt s (GetChannelMessages chan _) = hashWithSalt s ("msg"::Text, chan)
      hashWithSalt s (GetChannelMessage chan _) = hashWithSalt s ("get_msg"::Text, chan)
      hashWithSalt s (CreateMessage chan _ _) = hashWithSalt s ("msg"::Text, chan)
      hashWithSalt s (UploadFile chan _ _)  = hashWithSalt s ("msg"::Text, chan)
      hashWithSalt s (EditMessage (Message _ chan _ _ _ _ _ _ _ _ _ _ _ _) _ _) =
        hashWithSalt s ("get_msg"::Text, chan)
>>>>>>> 3c7c3575
      hashWithSalt s (DeleteMessage (Message _ chan _ _ _ _ _ _ _ _ _ _ _ _)) =
        hashWithSalt s ("get_msg"::T.Text, chan)
      hashWithSalt s (BulkDeleteMessage chan _) = hashWithSalt s ("del_msgs"::T.Text, chan)
      hashWithSalt s (EditChannelPermissions chan _ _) = hashWithSalt s ("perms"::T.Text, chan)
      hashWithSalt s (GetChannelInvites chan) = hashWithSalt s ("invites"::T.Text, chan)
      hashWithSalt s (CreateChannelInvite chan _) = hashWithSalt s ("invites"::T.Text, chan)
      hashWithSalt s (DeleteChannelPermission chan _) = hashWithSalt s ("perms"::T.Text, chan)
      hashWithSalt s (TriggerTypingIndicator chan)  = hashWithSalt s ("tti"::T.Text, chan)
      hashWithSalt s (GetPinnedMessages chan) = hashWithSalt s ("pins"::T.Text, chan)
      hashWithSalt s (AddPinnedMessage chan _) = hashWithSalt s ("pin"::T.Text, chan)
      hashWithSalt s (DeletePinnedMessage chan _) = hashWithSalt s ("pin"::T.Text, chan)

    instance Eq (ChannelRequest a) where
      a == b = hash a == hash b

    instance RateLimit (ChannelRequest a) where
      getRateLimit req = do
        DiscordState {getRateLimits=rl} <- ST.get
        now <- ST.liftIO (fmap round getPOSIXTime :: IO Int)
        ST.liftIO . atomically $ do
          rateLimits <- readTVar rl
          case lookup (hash req) rateLimits of
            Nothing -> return Nothing
            Just a
              | a >= now  -> return $ Just a
              | otherwise -> modifyTVar' rl (Dc.delete $ hash req) >> return Nothing

      setRateLimit req reset = do
        DiscordState {getRateLimits=rl} <- ST.get
        ST.liftIO . atomically . modifyTVar rl $ Dc.insert (hash req) reset

    instance (FromJSON a) => DoFetch (ChannelRequest a) where
      doFetch req = do
        waitRateLimit req
        SyncFetched <$> fetch req

    -- |Sends a request, used by doFetch.
    fetch :: FromJSON a => ChannelRequest a -> DiscordM a
    fetch request = do
      opts <- baseRequestOptions
      let makeUrl c = baseUrl R./: "guilds" R./~ (T.pack c)
      let emptyJsonBody = R.ReqBodyJson "" :: R.ReqBodyJson T.Text
      let get c = (R.req R.GET (makeUrl c) R.NoReqBody R.lbsResponse opts) :: IO R.LbsResponse
      (resp, rlRem, rlNext) <- lift $ do
<<<<<<< HEAD
        resp :: R.LbsResponse <- case request of

          GetChannel chan -> get chan

          ModifyChannel chan patch ->  R.req R.PATCH (makeUrl chan)
                                             (R.ReqBodyJson patch) R.lbsResponse opts


          DeleteChannel chan ->  R.req R.DELETE (makeUrl chan) R.NoReqBody R.lbsResponse opts

          GetChannelMessages chan patch -> let opts' :: R.Option 'R.Https = Prelude.foldr (<>) opts (map option patch)
                                               option (k,v) = (k R.=: v) :: R.Option 'R.Https
                                           in R.req R.GET (makeUrl $ chan++"/messages") R.NoReqBody R.lbsResponse opts'

          GetChannelMessage chan msg -> get (chan++"/messages/"++msg)

          CreateMessage chan msg -> let payload = object [("content" .= msg)]
                                    in R.req R.POST (makeUrl $ chan++"/messages")
                                             (R.ReqBodyJson payload) R.lbsResponse opts

          -- TODO: pass json as form, construct proper form-data
          -- https://hackage.haskell.org/package/req-0.2.0/docs/Network-HTTP-Req.html#t:ReqBodyMultipart
          UploadFile chan msg file -> let payload = object ["content" .= msg, "file" .= file]
                                          --mpd = R.header "Content-Type" "multipart/form-data"
                                      in R.req R.POST (makeUrl $ chan++"/messages")
                                             (R.ReqBodyJson payload) R.lbsResponse opts -- (opts<>mpd)

          EditMessage (Message msg chan _ _ _ _ _ _ _ _ _ _ _ _) new ->
            let payload = object ["content" .= new]
            in R.req R.PATCH (makeUrl $ chan++"/messages/"++msg)
                     (R.ReqBodyJson payload) R.lbsResponse opts


          DeleteMessage (Message msg chan _ _ _ _ _ _ _ _ _ _ _ _) ->
             R.req R.DELETE (makeUrl $ chan++"/messages/"++msg) R.NoReqBody R.lbsResponse opts

          BulkDeleteMessage chan msgs -> let payload = object ["messages" .= msgs']
                                             msgs' = Prelude.map (\(Message msg _ _ _ _ _ _ _ _ _ _ _ _ _) -> msg) msgs
                                         in R.req R.POST (makeUrl $ chan++"/messages/bulk-delete")
                                                  (R.ReqBodyJson payload) R.lbsResponse opts


          EditChannelPermissions chan perm patch -> R.req R.PUT (makeUrl $ chan++"/permissions/"++perm)
                                                          (R.ReqBodyJson patch) R.lbsResponse opts

          GetChannelInvites chan -> get (chan++"/invites")

          CreateChannelInvite chan patch -> R.req R.POST (makeUrl $ chan++"/invites") (R.ReqBodyJson patch) R.lbsResponse opts

          DeleteChannelPermission chan perm ->  R.req R.DELETE (makeUrl $ chan++"/permissions/"++perm) R.NoReqBody R.lbsResponse opts

          TriggerTypingIndicator chan -> R.req R.POST (makeUrl $ chan++"/typing") emptyJsonBody R.lbsResponse opts

          GetPinnedMessages chan -> get (chan++"/pins")

          AddPinnedMessage chan msg -> R.req R.PUT (makeUrl $ chan++"/pins/"++msg) emptyJsonBody R.lbsResponse opts

          DeletePinnedMessage chan msg ->  R.req R.DELETE (makeUrl $ chan++"/pins/"++msg) R.NoReqBody R.lbsResponse opts

        let parseIntFrom header = read $ B.unpack $ fromMaybe "0" $ R.responseHeader resp header -- FIXME: default int value
            -- justRight . eitherDecodeStrict $
        return (justRight $ eitherDecode $ (R.responseBody resp :: LBS.ByteString),
                parseIntFrom "X-RateLimit-Remaining", parseIntFrom "X-RateLimit-Reset")
=======
        resp <- case request of
          GetChannel chan -> getWith req
            (baseURL ++ "/channels/" ++ show chan)

          ModifyChannel chan patch -> customPayloadMethodWith "PATCH" req
            (baseURL ++ "/channels/" ++ show chan)
            (toJSON patch)

          DeleteChannel chan -> deleteWith req
            (baseURL ++ "/channels/" ++ show chan)

          GetChannelMessages chan patch -> getWith
            (Prelude.foldr (\(k, v) -> param k .~ [v]) req patch)
            (baseURL ++ "/channels/" ++ show chan ++ "/messages")

          GetChannelMessage chan msg -> getWith req
            (baseURL ++ "/channels/" ++ show chan ++ "/messages/" ++ show msg)

          CreateMessage chan msg embed -> postWith req
            (baseURL ++ "/channels/" ++ show chan ++ "/messages")
            (object $ [("content", toJSON msg)] <> maybeEmbed embed)

          UploadFile chan msg file -> postWith
            (req & header "Content-Type" .~ ["multipart/form-data"])
            (baseURL ++ "/channels/" ++ show chan ++ "/messages")
            ["content" := msg, "file" := file]

          EditMessage (Message msg chan _ _ _ _ _ _ _ _ _ _ _ _) new embed ->
            customPayloadMethodWith "PATCH" req
              (baseURL ++ "/channels/" ++ show chan ++ "/messages/" ++ show msg)
              (object $ [("content", toJSON new)] <> maybeEmbed embed)

          DeleteMessage (Message msg chan _ _ _ _ _ _ _ _ _ _ _ _) ->
            deleteWith req
              (baseURL ++ "/channels/" ++ show chan ++ "/messages/" ++ show msg)

          BulkDeleteMessage chan msgs -> postWith req
            (baseURL ++ "/channels/" ++ show chan ++ "/messages/bulk-delete")
            (object
              [("messages", toJSON
                $ Prelude.map (\(Message msg _ _ _ _ _ _ _ _ _ _ _ _ _) -> msg) msgs)])

          EditChannelPermissions chan perm patch -> putWith req
            (baseURL ++ "/channels/" ++ show chan ++ "/permissions/" ++ show perm)
            (toJSON patch)

          GetChannelInvites chan -> getWith req
            (baseURL ++ "/channels/" ++ show chan ++ "/invites")

          CreateChannelInvite chan patch -> postWith req
            (baseURL ++ "/channels/" ++ show chan ++ "/invites")
            (toJSON patch)

          DeleteChannelPermission chan perm -> deleteWith req
            (baseURL ++ "/channels/" ++ show chan ++ "/permissions/" ++ show perm)

          TriggerTypingIndicator chan -> postWith req
            (baseURL ++ "/channels/" ++ show chan ++ "/typing")
            (toJSON ([]::[Int]))

          GetPinnedMessages chan -> getWith req
            (baseURL ++ "/channels/" ++ show chan ++ "/pins")

          AddPinnedMessage chan msg -> putWith req
            (baseURL ++ "/channels/" ++ show chan ++ "/pins/" ++ show msg)
            (toJSON ([]::[Int]))

          DeletePinnedMessage chan msg -> deleteWith req
            (baseURL ++ "/channels/" ++ show chan ++ "/pins/" ++ show msg)
        return (justRight . eitherDecode $ resp ^. responseBody
          , justRight . eitherDecodeStrict $ resp ^. responseHeader "X-RateLimit-Remaining"::Int
          , justRight . eitherDecodeStrict $ resp ^. responseHeader "X-RateLimit-Reset"::Int)
>>>>>>> 3c7c3575
      when (rlRem == 0) $ setRateLimit request rlNext
      return resp
      where
        maybeEmbed :: Maybe Embed -> [(Text, Value)]
        maybeEmbed = maybe [] $ \embed -> [("embed", toJSON embed)]<|MERGE_RESOLUTION|>--- conflicted
+++ resolved
@@ -1,21 +1,13 @@
 {-# LANGUAGE GADTs, OverloadedStrings, InstanceSigs, TypeSynonymInstances #-}
-<<<<<<< HEAD
 {-# LANGUAGE FlexibleInstances, MultiParamTypeClasses, ScopedTypeVariables, DataKinds #-}
-=======
-{-# LANGUAGE FlexibleInstances, MultiParamTypeClasses #-}
 -- | Provides actions for Channel API interactions
->>>>>>> 3c7c3575
 module Network.Discord.Rest.Channel
   (
     ChannelRequest(..)
   ) where
-<<<<<<< HEAD
+
     import Data.Maybe (fromMaybe)
-    import qualified Data.Text as T
-    import qualified Control.Monad.State as ST (get, put, liftIO)
-    import Control.Monad.Morph (lift)
-=======
->>>>>>> 3c7c3575
+
     import Control.Monad (when)
 
     import Control.Concurrent.STM
@@ -24,17 +16,14 @@
     import Data.Aeson
     import Data.ByteString.Lazy
     import Data.Hashable
-<<<<<<< HEAD
+
     import Data.Semigroup ((<>))
     import qualified Network.HTTP.Req as R
     import qualified Data.ByteString.Char8 as B (unpack)
     import qualified Data.ByteString.Lazy as LBS
-=======
-    import Data.Monoid ((<>))
-    import Data.Text
->>>>>>> 3c7c3575
+    import qualified Data.Text as T
+
     import Data.Time.Clock.POSIX
-    import Network.Wreq
     import qualified Control.Monad.State as ST (get, liftIO)
 
     import Network.Discord.Rest.Prelude
@@ -49,23 +38,15 @@
       -- | Deletes a channel if its id doesn't equal to the id of guild.
       DeleteChannel           :: Snowflake -> ChannelRequest Channel
       -- | Gets a messages from a channel with limit of 100 per request.
-      GetChannelMessages      :: Snowflake -> [(T.Text, T.Text)] -> ChannelRequest [Message]
+      GetChannelMessages      :: Snowflake -> [(Text, Text)] -> ChannelRequest [Message]
       -- | Gets a message in a channel by its id.
       GetChannelMessage       :: Snowflake -> Snowflake -> ChannelRequest Message
       -- | Sends a message to a channel.
-<<<<<<< HEAD
-      CreateMessage           :: Snowflake -> T.Text -> ChannelRequest Message
-=======
       CreateMessage           :: Snowflake -> Text -> Maybe Embed -> ChannelRequest Message
->>>>>>> 3c7c3575
       -- | Sends a message with a file to a channel.
-      UploadFile              :: Snowflake -> T.Text -> FilePath -> ChannelRequest Message
+      UploadFile              :: Snowflake -> Text -> FilePath -> ChannelRequest Message
       -- | Edits a message content.
-<<<<<<< HEAD
-      EditMessage             :: Message   -> T.Text -> ChannelRequest Message
-=======
       EditMessage             :: Message   -> Text -> Maybe Embed -> ChannelRequest Message
->>>>>>> 3c7c3575
       -- | Deletes a message.
       DeleteMessage           :: Message   -> ChannelRequest ()
       -- | Deletes a group of messages.
@@ -88,17 +69,6 @@
       DeletePinnedMessage     :: Snowflake -> Snowflake -> ChannelRequest ()
 
     instance Hashable (ChannelRequest a) where
-<<<<<<< HEAD
-      hashWithSalt s (GetChannel chan) = hashWithSalt s ("get_chan"::T.Text, chan)
-      hashWithSalt s (ModifyChannel chan _) = hashWithSalt s ("mod_chan"::T.Text, chan)
-      hashWithSalt s (DeleteChannel chan) = hashWithSalt s ("mod_chan"::T.Text, chan)
-      hashWithSalt s (GetChannelMessages chan _) = hashWithSalt s ("msg"::T.Text, chan)
-      hashWithSalt s (GetChannelMessage chan _) = hashWithSalt s ("get_msg"::T.Text, chan)
-      hashWithSalt s (CreateMessage chan _) = hashWithSalt s ("msg"::T.Text, chan)
-      hashWithSalt s (UploadFile chan _ _)  = hashWithSalt s ("msg"::T.Text, chan)
-      hashWithSalt s (EditMessage (Message _ chan _ _ _ _ _ _ _ _ _ _ _ _) _) =
-        hashWithSalt s ("get_msg"::T.Text, chan)
-=======
       hashWithSalt s (GetChannel chan) = hashWithSalt s ("get_chan"::Text, chan)
       hashWithSalt s (ModifyChannel chan _) = hashWithSalt s ("mod_chan"::Text, chan)
       hashWithSalt s (DeleteChannel chan) = hashWithSalt s ("mod_chan"::Text, chan)
@@ -108,18 +78,17 @@
       hashWithSalt s (UploadFile chan _ _)  = hashWithSalt s ("msg"::Text, chan)
       hashWithSalt s (EditMessage (Message _ chan _ _ _ _ _ _ _ _ _ _ _ _) _ _) =
         hashWithSalt s ("get_msg"::Text, chan)
->>>>>>> 3c7c3575
       hashWithSalt s (DeleteMessage (Message _ chan _ _ _ _ _ _ _ _ _ _ _ _)) =
-        hashWithSalt s ("get_msg"::T.Text, chan)
-      hashWithSalt s (BulkDeleteMessage chan _) = hashWithSalt s ("del_msgs"::T.Text, chan)
-      hashWithSalt s (EditChannelPermissions chan _ _) = hashWithSalt s ("perms"::T.Text, chan)
-      hashWithSalt s (GetChannelInvites chan) = hashWithSalt s ("invites"::T.Text, chan)
-      hashWithSalt s (CreateChannelInvite chan _) = hashWithSalt s ("invites"::T.Text, chan)
-      hashWithSalt s (DeleteChannelPermission chan _) = hashWithSalt s ("perms"::T.Text, chan)
-      hashWithSalt s (TriggerTypingIndicator chan)  = hashWithSalt s ("tti"::T.Text, chan)
-      hashWithSalt s (GetPinnedMessages chan) = hashWithSalt s ("pins"::T.Text, chan)
-      hashWithSalt s (AddPinnedMessage chan _) = hashWithSalt s ("pin"::T.Text, chan)
-      hashWithSalt s (DeletePinnedMessage chan _) = hashWithSalt s ("pin"::T.Text, chan)
+        hashWithSalt s ("get_msg"::Text, chan)
+      hashWithSalt s (BulkDeleteMessage chan _) = hashWithSalt s ("del_msgs"::Text, chan)
+      hashWithSalt s (EditChannelPermissions chan _ _) = hashWithSalt s ("perms"::Text, chan)
+      hashWithSalt s (GetChannelInvites chan) = hashWithSalt s ("invites"::Text, chan)
+      hashWithSalt s (CreateChannelInvite chan _) = hashWithSalt s ("invites"::Text, chan)
+      hashWithSalt s (DeleteChannelPermission chan _) = hashWithSalt s ("perms"::Text, chan)
+      hashWithSalt s (TriggerTypingIndicator chan)  = hashWithSalt s ("tti"::Text, chan)
+      hashWithSalt s (GetPinnedMessages chan) = hashWithSalt s ("pins"::Text, chan)
+      hashWithSalt s (AddPinnedMessage chan _) = hashWithSalt s ("pin"::Text, chan)
+      hashWithSalt s (DeletePinnedMessage chan _) = hashWithSalt s ("pin"::Text, chan)
 
     instance Eq (ChannelRequest a) where
       a == b = hash a == hash b
@@ -149,11 +118,10 @@
     fetch :: FromJSON a => ChannelRequest a -> DiscordM a
     fetch request = do
       opts <- baseRequestOptions
-      let makeUrl c = baseUrl R./: "guilds" R./~ (T.pack c)
-      let emptyJsonBody = R.ReqBodyJson "" :: R.ReqBodyJson T.Text
+      let makeUrl c = baseUrl R./: "channels" R./~ (T.pack c)
+      let emptyJsonBody = R.ReqBodyJson "" :: R.ReqBodyJson Text
       let get c = (R.req R.GET (makeUrl c) R.NoReqBody R.lbsResponse opts) :: IO R.LbsResponse
       (resp, rlRem, rlNext) <- lift $ do
-<<<<<<< HEAD
         resp :: R.LbsResponse <- case request of
 
           GetChannel chan -> get chan
@@ -162,7 +130,8 @@
                                              (R.ReqBodyJson patch) R.lbsResponse opts
 
 
-          DeleteChannel chan ->  R.req R.DELETE (makeUrl chan) R.NoReqBody R.lbsResponse opts
+          DeleteChannel chan ->  R.req R.DELETE (makeUrl chan)
+                                       R.NoReqBody R.lbsResponse opts
 
           GetChannelMessages chan patch -> let opts' :: R.Option 'R.Https = Prelude.foldr (<>) opts (map option patch)
                                                option (k,v) = (k R.=: v) :: R.Option 'R.Https
@@ -170,9 +139,9 @@
 
           GetChannelMessage chan msg -> get (chan++"/messages/"++msg)
 
-          CreateMessage chan msg -> let payload = object [("content" .= msg)]
-                                    in R.req R.POST (makeUrl $ chan++"/messages")
-                                             (R.ReqBodyJson payload) R.lbsResponse opts
+          CreateMessage chan msg em -> let payload = object $ [("content" .= msg) <> maybeEmbed em]
+                                       in R.req R.POST (makeUrl $ chan++"/messages")
+                                                (R.ReqBodyJson payload) R.lbsResponse opts
 
           -- TODO: pass json as form, construct proper form-data
           -- https://hackage.haskell.org/package/req-0.2.0/docs/Network-HTTP-Req.html#t:ReqBodyMultipart
@@ -181,8 +150,8 @@
                                       in R.req R.POST (makeUrl $ chan++"/messages")
                                              (R.ReqBodyJson payload) R.lbsResponse opts -- (opts<>mpd)
 
-          EditMessage (Message msg chan _ _ _ _ _ _ _ _ _ _ _ _) new ->
-            let payload = object ["content" .= new]
+          EditMessage (Message msg chan _ _ _ _ _ _ _ _ _ _ _ _) new em ->
+            let payload = object $ ["content" .= new] <> maybeEmbed em
             in R.req R.PATCH (makeUrl $ chan++"/messages/"++msg)
                      (R.ReqBodyJson payload) R.lbsResponse opts
 
@@ -201,98 +170,29 @@
 
           GetChannelInvites chan -> get (chan++"/invites")
 
-          CreateChannelInvite chan patch -> R.req R.POST (makeUrl $ chan++"/invites") (R.ReqBodyJson patch) R.lbsResponse opts
+          CreateChannelInvite chan patch -> R.req R.POST (makeUrl $ chan++"/invites")
+                                                  (R.ReqBodyJson patch) R.lbsResponse opts
 
-          DeleteChannelPermission chan perm ->  R.req R.DELETE (makeUrl $ chan++"/permissions/"++perm) R.NoReqBody R.lbsResponse opts
+          DeleteChannelPermission chan perm ->  R.req R.DELETE (makeUrl $ chan++"/permissions/"++perm)
+                                                      R.NoReqBody R.lbsResponse opts
 
-          TriggerTypingIndicator chan -> R.req R.POST (makeUrl $ chan++"/typing") emptyJsonBody R.lbsResponse opts
+          TriggerTypingIndicator chan -> R.req R.POST (makeUrl $ chan++"/typing")
+                                               emptyJsonBody R.lbsResponse opts
 
           GetPinnedMessages chan -> get (chan++"/pins")
 
-          AddPinnedMessage chan msg -> R.req R.PUT (makeUrl $ chan++"/pins/"++msg) emptyJsonBody R.lbsResponse opts
+          AddPinnedMessage chan msg -> R.req R.PUT (makeUrl $ chan++"/pins/"++msg)
+                                             emptyJsonBody R.lbsResponse opts
 
-          DeletePinnedMessage chan msg ->  R.req R.DELETE (makeUrl $ chan++"/pins/"++msg) R.NoReqBody R.lbsResponse opts
+          DeletePinnedMessage chan msg ->  R.req R.DELETE (makeUrl $ chan++"/pins/"++msg)
+                                           R.NoReqBody R.lbsResponse opts
 
         let parseIntFrom header = read $ B.unpack $ fromMaybe "0" $ R.responseHeader resp header -- FIXME: default int value
             -- justRight . eitherDecodeStrict $
         return (justRight $ eitherDecode $ (R.responseBody resp :: LBS.ByteString),
                 parseIntFrom "X-RateLimit-Remaining", parseIntFrom "X-RateLimit-Reset")
-=======
-        resp <- case request of
-          GetChannel chan -> getWith req
-            (baseURL ++ "/channels/" ++ show chan)
-
-          ModifyChannel chan patch -> customPayloadMethodWith "PATCH" req
-            (baseURL ++ "/channels/" ++ show chan)
-            (toJSON patch)
-
-          DeleteChannel chan -> deleteWith req
-            (baseURL ++ "/channels/" ++ show chan)
-
-          GetChannelMessages chan patch -> getWith
-            (Prelude.foldr (\(k, v) -> param k .~ [v]) req patch)
-            (baseURL ++ "/channels/" ++ show chan ++ "/messages")
-
-          GetChannelMessage chan msg -> getWith req
-            (baseURL ++ "/channels/" ++ show chan ++ "/messages/" ++ show msg)
-
-          CreateMessage chan msg embed -> postWith req
-            (baseURL ++ "/channels/" ++ show chan ++ "/messages")
-            (object $ [("content", toJSON msg)] <> maybeEmbed embed)
-
-          UploadFile chan msg file -> postWith
-            (req & header "Content-Type" .~ ["multipart/form-data"])
-            (baseURL ++ "/channels/" ++ show chan ++ "/messages")
-            ["content" := msg, "file" := file]
-
-          EditMessage (Message msg chan _ _ _ _ _ _ _ _ _ _ _ _) new embed ->
-            customPayloadMethodWith "PATCH" req
-              (baseURL ++ "/channels/" ++ show chan ++ "/messages/" ++ show msg)
-              (object $ [("content", toJSON new)] <> maybeEmbed embed)
-
-          DeleteMessage (Message msg chan _ _ _ _ _ _ _ _ _ _ _ _) ->
-            deleteWith req
-              (baseURL ++ "/channels/" ++ show chan ++ "/messages/" ++ show msg)
-
-          BulkDeleteMessage chan msgs -> postWith req
-            (baseURL ++ "/channels/" ++ show chan ++ "/messages/bulk-delete")
-            (object
-              [("messages", toJSON
-                $ Prelude.map (\(Message msg _ _ _ _ _ _ _ _ _ _ _ _ _) -> msg) msgs)])
-
-          EditChannelPermissions chan perm patch -> putWith req
-            (baseURL ++ "/channels/" ++ show chan ++ "/permissions/" ++ show perm)
-            (toJSON patch)
-
-          GetChannelInvites chan -> getWith req
-            (baseURL ++ "/channels/" ++ show chan ++ "/invites")
-
-          CreateChannelInvite chan patch -> postWith req
-            (baseURL ++ "/channels/" ++ show chan ++ "/invites")
-            (toJSON patch)
-
-          DeleteChannelPermission chan perm -> deleteWith req
-            (baseURL ++ "/channels/" ++ show chan ++ "/permissions/" ++ show perm)
-
-          TriggerTypingIndicator chan -> postWith req
-            (baseURL ++ "/channels/" ++ show chan ++ "/typing")
-            (toJSON ([]::[Int]))
-
-          GetPinnedMessages chan -> getWith req
-            (baseURL ++ "/channels/" ++ show chan ++ "/pins")
-
-          AddPinnedMessage chan msg -> putWith req
-            (baseURL ++ "/channels/" ++ show chan ++ "/pins/" ++ show msg)
-            (toJSON ([]::[Int]))
-
-          DeletePinnedMessage chan msg -> deleteWith req
-            (baseURL ++ "/channels/" ++ show chan ++ "/pins/" ++ show msg)
-        return (justRight . eitherDecode $ resp ^. responseBody
-          , justRight . eitherDecodeStrict $ resp ^. responseHeader "X-RateLimit-Remaining"::Int
-          , justRight . eitherDecodeStrict $ resp ^. responseHeader "X-RateLimit-Reset"::Int)
->>>>>>> 3c7c3575
       when (rlRem == 0) $ setRateLimit request rlNext
       return resp
       where
         maybeEmbed :: Maybe Embed -> [(Text, Value)]
-        maybeEmbed = maybe [] $ \embed -> [("embed", toJSON embed)]+        maybeEmbed = maybe [] $ \embed -> ["embed" .= embed]