{-# LANGUAGE DataKinds #-}
{-# LANGUAGE GADTs #-}
{-# LANGUAGE OverloadedStrings #-}
{-# LANGUAGE TypeApplications #-}

module Discord.Internal.Rest.ApplicationCommands where

import Data.Aeson (Value)
import Discord.Internal.Rest.Prelude
import Discord.Internal.Types
import Discord.Internal.Types.ApplicationCommands
    ( ApplicationCommandPermissions,
      GuildApplicationCommandPermissions(GuildApplicationCommandPermissions),
      EditApplicationCommand,
      CreateApplicationCommand,
      ApplicationCommand )
import Network.HTTP.Req as R

instance Request (ApplicationCommandRequest a) where
  jsonRequest = applicationCommandJsonRequest
  majorRoute = applicationCommandMajorRoute

-- | Requests related to application commands
data ApplicationCommandRequest a where
  -- | Fetch all of the global commands for your application. Returns an list of 'ApplicationCommand's.
  GetGlobalApplicationCommands :: ApplicationId
                               -> ApplicationCommandRequest [ApplicationCommand]
  -- | Create a new global command. Returns an 'ApplicationCommand'.
  --
  -- __Note__: Creating a command with the same name as an existing command for your application will overwrite the old command.
  CreateGlobalApplicationCommand :: ApplicationId
                                 -> CreateApplicationCommand
                                 -> ApplicationCommandRequest ApplicationCommand
  -- | Fetch a global command for your application. Returns an 'ApplicationCommand'.
  GetGlobalApplicationCommand :: ApplicationId
                              -> ApplicationCommandId
                              -> ApplicationCommandRequest ApplicationCommand
  -- | Edit a global command. Returns an 'ApplicationCommand'.
  --
  -- All fields are optional, but any fields provided will entirely overwrite the existing values of those fields.
  EditGlobalApplicationCommand :: ApplicationId
                               -> ApplicationCommandId
                               -> EditApplicationCommand
                               -> ApplicationCommandRequest ApplicationCommand
  -- | Delete a global command.
  DeleteGlobalApplicationCommand :: ApplicationId
                                 -> ApplicationCommandId
                                 -> ApplicationCommandRequest ()
  -- | Takes a list of 'CreateApplicationCommand', overwriting the existing global command list for this application.
  --
  -- __Note__: This will overwrite __all__ types of application commands: slash commands, user commands, and message commands.
  BulkOverWriteGlobalApplicationCommand :: ApplicationId
                                        -> [CreateApplicationCommand]
                                        -> ApplicationCommandRequest ()
  -- | Fetch all of the guild commands for your application for a specific guild. Returns an list of 'ApplicationCommands'.
  GetGuildApplicationCommands :: ApplicationId
                              -> GuildId
                              -> ApplicationCommandRequest [ApplicationCommand]
  -- | Create a new guild command. New guild commands will be available in the guild immediately.
  -- Returns an 'ApplicationCommand'.
  -- If the command did not already exist, it will count toward daily application command create limits.
  --
  -- __Note__: Creating a command with the same name as an existing command for your application will overwrite the old command.
  CreateGuildApplicationCommand :: ApplicationId
                                -> GuildId
                                -> CreateApplicationCommand
                                -> ApplicationCommandRequest ApplicationCommand
  -- | Fetch a guild command for your application. Returns an 'ApplicationCommand'
  GetGuildApplicationCommand :: ApplicationId
                             -> GuildId
                             -> ApplicationCommandId
                             -> ApplicationCommandRequest ApplicationCommand
  -- | Edit a guild command. Updates for guild commands will be available immediately. Returns an 'ApplicationCommand'.
  -- All fields are optional, but any fields provided will entirely overwrite the existing values of those fields.
  EditGuildApplicationCommand :: ApplicationId
                              -> GuildId
                              -> ApplicationCommandId
                              -> CreateApplicationCommand
                              -> ApplicationCommandRequest ApplicationCommand
  -- | Delete a guild command.
  DeleteGuildApplicationCommand :: ApplicationId
                                -> GuildId
                                -> ApplicationCommandId
                                -> ApplicationCommandRequest ()
  -- | Takes a list of `CreateApplicationCommand`, overwriting the existing command list for this application for the targeted guild.
  --
  -- __Note__: This will overwrite __all__ types of application commands: slash commands, user commands, and message commands.
  BulkOverWriteGuildApplicationCommand :: ApplicationId
                                       -> GuildId
                                       -> [CreateApplicationCommand]
                                       -> ApplicationCommandRequest ()
  -- | Fetches permissions for all commands for your application in a guild. 
  GetGuildApplicationCommandPermissions :: ApplicationId
                                        -> GuildId
                                        -> ApplicationCommandRequest GuildApplicationCommandPermissions
  -- | Fetches permissions for a specific command for your application in a guild.
  GetApplicationCommandPermissions :: ApplicationId
                                   -> GuildId
                                   -> ApplicationCommandId
                                   -> ApplicationCommandRequest GuildApplicationCommandPermissions
  -- | Edits command permissions for a specific command for your application.
  -- You can add up to 100 permission overwrites for a command.
  -- __Notes__:
  --
  --   * This endpoint will overwrite existing permissions for the command in that guild
  --   * This endpoint requires authentication with a Bearer token that has permission to manage the guild and its roles.
  --   * Deleting or renaming a command will permanently delete all permissions for the command
  EditApplicationCommandPermissions :: ApplicationId
                                    -> GuildId
                                    -> ApplicationCommandId
                                    -> [ApplicationCommandPermissions]
                                    -> ApplicationCommandRequest GuildApplicationCommandPermissions

-- | The base url for application commands
applications :: ApplicationId -> R.Url 'R.Https
applications s = baseUrl /: "applications" /~ s

-- | The major routes identifiers for `ApplicationCommandRequest`s
applicationCommandMajorRoute :: ApplicationCommandRequest a -> String
applicationCommandMajorRoute a = case a of
  (GetGlobalApplicationCommands aid) -> "get_glob_appcomm" <> show aid
  (CreateGlobalApplicationCommand aid _) -> "write_glob_appcomm" <> show aid
  (GetGlobalApplicationCommand aid _) -> "get_glob_appcomm" <> show aid
  (EditGlobalApplicationCommand aid _ _) -> "write_glob_appcomm" <> show aid
  (DeleteGlobalApplicationCommand aid _) -> "write_glob_appcomm" <> show aid
  (BulkOverWriteGlobalApplicationCommand aid _) -> "write_glob_appcomm" <> show aid
  (GetGuildApplicationCommands aid _) -> "get_appcomm" <> show aid
  (CreateGuildApplicationCommand aid _ _) -> "write_appcomm" <> show aid
  (GetGuildApplicationCommand aid _ _) -> "get_appcomm" <> show aid
  (EditGuildApplicationCommand aid _ _ _) -> "write_appcomm" <> show aid
  (DeleteGuildApplicationCommand aid _ _) -> "write_appcomm" <> show aid
  (BulkOverWriteGuildApplicationCommand aid _ _) -> "write_appcomm" <> show aid
  (GetGuildApplicationCommandPermissions aid _) -> "appcom_perm " <> show aid
  (GetApplicationCommandPermissions aid _ _) -> "appcom_perm " <> show aid
  (EditApplicationCommandPermissions aid _ _ _) -> "appcom_perm " <> show aid

-- | The `JsonRequest`s for `ApplicationCommandRequest`s
applicationCommandJsonRequest :: ApplicationCommandRequest a -> JsonRequest
applicationCommandJsonRequest a = case a of
  (GetGlobalApplicationCommands aid) ->
    Get (applications aid /: "commands") mempty
  (CreateGlobalApplicationCommand aid cac) ->
    Post (applications aid /: "commands") (convert cac) mempty
  (GetGlobalApplicationCommand aid aci) ->
    Get (applications aid /: "commands" /~ aci) mempty
  (EditGlobalApplicationCommand aid aci eac) ->
    Patch (applications aid /: "commands" /~ aci) (convert eac) mempty
  (DeleteGlobalApplicationCommand aid aci) ->
    Delete (applications aid /: "commands" /~ aci) mempty
  (BulkOverWriteGlobalApplicationCommand aid cacs) ->
    Put (applications aid /: "commands") (R.ReqBodyJson $ toJSON cacs) mempty
  (GetGuildApplicationCommands aid gid) ->
    Get (applications aid /: "guilds" /~ gid /: "commands") mempty
  (CreateGuildApplicationCommand aid gid cac) ->
    Post (applications aid /: "guilds" /~ gid /: "commands") (convert cac) mempty
  (GetGuildApplicationCommand aid gid aci) ->
    Get (applications aid /: "guilds" /~ gid /: "commands" /~ aci) mempty
  (EditGuildApplicationCommand aid gid aci eac) ->
    Patch (applications aid /: "guilds" /~ gid /: "commands" /~ aci) (convert eac) mempty
  (DeleteGuildApplicationCommand aid gid aci) ->
    Delete (applications aid /: "guilds" /~ gid /: "commands" /~ aci) mempty
  (BulkOverWriteGuildApplicationCommand aid gid cacs) ->
    Put (applications aid /: "guilds" /~ gid /: "commands") (R.ReqBodyJson $ toJSON cacs) mempty
  (GetGuildApplicationCommandPermissions aid gid) ->
    Get (applications aid /: "guilds" /~ gid /: "commands" /: "permissions") mempty
  (GetApplicationCommandPermissions aid gid cid) ->
    Get (applications aid /: "guilds" /~ gid /: "commands" /~ cid /: "permissions") mempty
  (EditApplicationCommandPermissions aid gid cid ps) ->
<<<<<<< HEAD
    Put (applications aid /: "guilds" /~ gid /: "commands" /~ cid /: "permissions") (R.ReqBodyJson $ toJSON (GuildApplicationCommandPermissions cid aid gid ps)) mempty
  (BatchEditApplicationCommandPermissions aid gid ps) ->
    Put (applications aid /: "guilds" /~ gid /: "commands" /: "permissions") (R.ReqBodyJson $ toJSON ps) mempty
=======
    Put (applications aid /: "guilds" // gid /: "commands" // cid /: "permissions") (R.ReqBodyJson $ toJSON (GuildApplicationCommandPermissions cid aid gid ps)) mempty
>>>>>>> 0d9a9117
  where
    convert :: (ToJSON a) => a -> RestIO (ReqBodyJson Value)
    convert = (pure @RestIO) . R.ReqBodyJson . toJSON<|MERGE_RESOLUTION|>--- conflicted
+++ resolved
@@ -166,13 +166,7 @@
   (GetApplicationCommandPermissions aid gid cid) ->
     Get (applications aid /: "guilds" /~ gid /: "commands" /~ cid /: "permissions") mempty
   (EditApplicationCommandPermissions aid gid cid ps) ->
-<<<<<<< HEAD
     Put (applications aid /: "guilds" /~ gid /: "commands" /~ cid /: "permissions") (R.ReqBodyJson $ toJSON (GuildApplicationCommandPermissions cid aid gid ps)) mempty
-  (BatchEditApplicationCommandPermissions aid gid ps) ->
-    Put (applications aid /: "guilds" /~ gid /: "commands" /: "permissions") (R.ReqBodyJson $ toJSON ps) mempty
-=======
-    Put (applications aid /: "guilds" // gid /: "commands" // cid /: "permissions") (R.ReqBodyJson $ toJSON (GuildApplicationCommandPermissions cid aid gid ps)) mempty
->>>>>>> 0d9a9117
   where
     convert :: (ToJSON a) => a -> RestIO (ReqBodyJson Value)
     convert = (pure @RestIO) . R.ReqBodyJson . toJSON