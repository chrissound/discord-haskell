{-# LANGUAGE DataKinds #-}
{-# LANGUAGE GADTs #-}
{-# LANGUAGE LambdaCase #-}
{-# LANGUAGE OverloadedStrings #-}
{-# LANGUAGE RecordWildCards #-}

-- | Provides actions for Channel API interactions
module Discord.Internal.Rest.Emoji
  ( EmojiRequest (..),
    ModifyGuildEmojiOpts (..),
    parseEmojiImage,
    parseStickerImage,
    StickerRequest (..),
    CreateGuildStickerOpts (..),
    EditGuildStickerOpts (..)
  )
where

import Data.Aeson
import qualified Data.ByteString as B
import qualified Data.ByteString.Base64 as B64
import qualified Data.Text as T
import qualified Data.Text.Encoding as TE
import Discord.Internal.Rest.Prelude
import Discord.Internal.Types
import Network.HTTP.Req ((/:), (/~))
import qualified Network.HTTP.Req as R

instance Request (EmojiRequest a) where
  majorRoute = emojiMajorRoute
  jsonRequest = emojiJsonRequest

-- | Data constructor for requests. See <https://discord.com/developers/docs/resources/ API>
data EmojiRequest a where
  -- | List of emoji objects for the given guild. Requires MANAGE_EMOJIS permission.
  ListGuildEmojis :: GuildId -> EmojiRequest [Emoji]
  -- | Emoji object for the given guild and emoji ID
  GetGuildEmoji :: GuildId -> EmojiId -> EmojiRequest Emoji
  -- | Create a new guild emoji (static&animated). Requires MANAGE_EMOJIS permission.
  CreateGuildEmoji :: GuildId -> T.Text -> Base64Image Emoji -> EmojiRequest Emoji
  -- | Requires MANAGE_EMOJIS permission
  ModifyGuildEmoji :: GuildId -> EmojiId -> ModifyGuildEmojiOpts -> EmojiRequest Emoji
  -- | Requires MANAGE_EMOJIS permission
  DeleteGuildEmoji :: GuildId -> EmojiId -> EmojiRequest ()

data ModifyGuildEmojiOpts = ModifyGuildEmojiOpts
  { modifyGuildEmojiName :: T.Text,
    modifyGuildEmojiRoles :: [RoleId]
  }
  deriving (Show, Read, Eq, Ord)

instance ToJSON ModifyGuildEmojiOpts where
  toJSON (ModifyGuildEmojiOpts name roles) =
    object ["name" .= name, "roles" .= roles]


-- | @parseEmojiImage bs@ will attempt to convert the given image bytestring @bs@
-- to the base64 format expected by the Discord API. It may return Left with an
-- error reason if either the bytestring is too large, or if the image format
-- could not be predetermined from the opening few bytes. This function does
-- /not/ validate the rest of the image, nor check that its dimensions are
-- 128x128 as required by Discord. This is up to the library user to check.
--
-- This function accepts all file types accepted by 'getMimeType'.
parseEmojiImage :: B.ByteString -> Either T.Text (Base64Image Emoji)
parseEmojiImage bs
  | B.length bs > 256000        = Left "Cannot create emoji - File is larger than 256kb"
  | Just mime <- getMimeType bs = Right (Base64Image mime (TE.decodeUtf8 (B64.encode bs)))
  | otherwise                   = Left "Unsupported image format provided"

emojiMajorRoute :: EmojiRequest a -> String
emojiMajorRoute c = case c of
  (ListGuildEmojis g) -> "emoji " <> show g
  (GetGuildEmoji g _) -> "emoji " <> show g
  (CreateGuildEmoji g _ _) -> "emoji " <> show g
  (ModifyGuildEmoji g _ _) -> "emoji " <> show g
  (DeleteGuildEmoji g _) -> "emoji " <> show g

guilds :: R.Url 'R.Https
guilds = baseUrl /: "guilds"

emojiJsonRequest :: EmojiRequest r -> JsonRequest
emojiJsonRequest c = case c of
<<<<<<< HEAD
  (ListGuildEmojis g) -> Get (guilds /~ g /: "emojis") mempty
  (GetGuildEmoji g e) -> Get (guilds /~ g /: "emojis" /~ e) mempty
  (CreateGuildEmoji g name (EmojiImageParsed im)) ->
=======
  (ListGuildEmojis g) -> Get (guilds // g /: "emojis") mempty
  (GetGuildEmoji g e) -> Get (guilds // g /: "emojis" // e) mempty
  (CreateGuildEmoji g name b64im) ->
>>>>>>> 54fb641b
    Post
      (guilds /~ g /: "emojis")
      ( pure
          ( R.ReqBodyJson
              ( object
                  [ "name" .= name,
                    "image" .= b64im
                    -- todo , "roles" .= ...
                  ]
              )
          )
      )
      mempty
  (ModifyGuildEmoji g e o) ->
    Patch
      (guilds /~ g /: "emojis" /~ e)
      (pure (R.ReqBodyJson o))
      mempty
  (DeleteGuildEmoji g e) -> Delete (guilds /~ g /: "emojis" /~ e) mempty

-- | @parseStickerImage bs@ accepts PNG, APNG, or Lottie JSON bytestring @bs@ and
-- will attempt to convert it to the base64 format expected by the Discord API.
-- It may return Left with an error reason if the image format is unexpected.
-- This function does /not/ validate the contents of the image, this is up to
-- the library user to check.
parseStickerImage :: B.ByteString -> Either T.Text (Base64Image Sticker)
parseStickerImage bs
  | B.length bs > 512000
  = Left "Cannot create sticker - File is larger than 512kb"
  | Just "image/png" <- getMimeType bs
  = Right (Base64Image "image/png" (TE.decodeUtf8 (B64.encode bs)))
  | not (B.null bs) && B.head bs == 0x7b -- '{'
  = Right (Base64Image "application/json" (TE.decodeUtf8 (B64.encode bs)))
  | otherwise
  = Left "Unsupported image format provided"

-- | Options for `CreateGuildSticker`
data CreateGuildStickerOpts = CreateGuildStickerOpts
  { guildStickerName :: T.Text,
    guildStickerDescription :: T.Text,
    guildStickerTags :: [T.Text],
    guildStickerFile :: Base64Image Sticker
  }
  deriving (Show, Read, Eq, Ord)

instance ToJSON CreateGuildStickerOpts where
  toJSON (CreateGuildStickerOpts name desc tags b64im) =
    object
      [ ("name", toJSON name),
        ("description", toJSON desc),
        ("tags", toJSON $ T.intercalate "," tags),
        ("file", toJSON b64im)
      ]

-- | Options for `ModifyGuildSticker`
data EditGuildStickerOpts = EditGuildStickerOpts
  { editGuildStickerName :: Maybe T.Text,
    editGuildStickerDescription :: Maybe T.Text,
    editGuildStickerTags :: Maybe [T.Text]
  }
  deriving (Show, Read, Eq, Ord)

instance ToJSON EditGuildStickerOpts where
  toJSON EditGuildStickerOpts {..} =
    object
      [ (name, value)
        | (name, Just value) <-
            [ ("name", toJSON <$> editGuildStickerName),
              ("description", toJSON <$> editGuildStickerDescription),
              ("tags", toJSON . T.intercalate "," <$> editGuildStickerTags)
            ]
      ]

instance Request (StickerRequest a) where
  majorRoute = stickerMajorRoute
  jsonRequest = stickerJsonRequest

-- | Data constructor for requests. See <https://discord.com/developers/docs/resources/ API>
--
-- Be warned that these are untested due to not having a spare server with 
-- boosts. Functionality is at your own risk.
data StickerRequest a where
  -- | Returns a sticker object for the given sticker ID.
  GetSticker :: StickerId -> StickerRequest Sticker
  -- | Returns the list of sticker packs available to Nitro subscribers.
  ListNitroStickerPacks :: StickerRequest [StickerPack]
  -- | Returns an array of sticker objects for the given guild.
  ListGuildStickers :: GuildId -> StickerRequest [Sticker]
  -- | Returns a sticker object for the given guild and sticker ID.
  GetGuildSticker :: GuildId -> StickerId -> StickerRequest Sticker
  -- | Create a new sticker for the guild.
  CreateGuildSticker :: GuildId -> CreateGuildStickerOpts -> StickerRequest Sticker
  -- | Modify a sticker for a guild.
  ModifyGuildSticker :: GuildId -> StickerId -> EditGuildStickerOpts -> StickerRequest Sticker
  -- | Delete a guild sticker
  DeleteGuildSticker :: GuildId -> StickerId -> StickerRequest ()

stickerMajorRoute :: StickerRequest a -> String
stickerMajorRoute = \case
  GetSticker gid -> "sticker " <> show gid
  ListNitroStickerPacks -> "sticker"
  ListGuildStickers gid -> "sticker " <> show gid
  GetGuildSticker gid _ -> "sticker " <> show gid
  CreateGuildSticker gid _ -> "sticker " <> show gid
  ModifyGuildSticker gid _ _ -> "sticker " <> show gid
  DeleteGuildSticker gid _ -> "sticker " <> show gid

stickerJsonRequest :: StickerRequest a -> JsonRequest
stickerJsonRequest = \case
  GetSticker gid -> Get (baseUrl /: "stickers" /~ gid) mempty
  ListNitroStickerPacks -> Get (baseUrl /: "sticker-packs") mempty
  ListGuildStickers gid -> Get (stickersGuild gid) mempty
  GetGuildSticker gid sid -> Get (stickersGuild gid /~ sid) mempty
  CreateGuildSticker gid cgso -> Post (stickersGuild gid) (pure $ R.ReqBodyJson $ toJSON cgso) mempty
  ModifyGuildSticker gid sid egso -> Patch (stickersGuild gid /~ sid) (pure $ R.ReqBodyJson egso) mempty
  DeleteGuildSticker gid sid -> Delete (stickersGuild gid /~ sid) mempty
  where
    stickersGuild gid = baseUrl /: "guilds" /~ gid /: "stickers"<|MERGE_RESOLUTION|>--- conflicted
+++ resolved
@@ -81,15 +81,9 @@
 
 emojiJsonRequest :: EmojiRequest r -> JsonRequest
 emojiJsonRequest c = case c of
-<<<<<<< HEAD
   (ListGuildEmojis g) -> Get (guilds /~ g /: "emojis") mempty
   (GetGuildEmoji g e) -> Get (guilds /~ g /: "emojis" /~ e) mempty
-  (CreateGuildEmoji g name (EmojiImageParsed im)) ->
-=======
-  (ListGuildEmojis g) -> Get (guilds // g /: "emojis") mempty
-  (GetGuildEmoji g e) -> Get (guilds // g /: "emojis" // e) mempty
   (CreateGuildEmoji g name b64im) ->
->>>>>>> 54fb641b
     Post
       (guilds /~ g /: "emojis")
       ( pure
