--- conflicted
+++ resolved
@@ -140,12 +140,7 @@
   toJSON (UpdateStatus (UpdateStatusOpts since game status afk)) = object [
       "op" .= (3 :: Int)
     , "d"  .= object [
-<<<<<<< HEAD
-        "since" .= case since of Nothing -> Nothing
-                                 Just s -> Just $ 1000 * utcTimeToPOSIXSeconds s -- takes UTCTime and returns unix time (in milliseconds)
-=======
         "since" .= (since <&> \s -> 1000 * utcTimeToPOSIXSeconds s) -- takes UTCTime and returns unix time (in milliseconds)
->>>>>>> 9ddedb83
       , "afk" .= afk
       , "status" .= statusString status
       , "game" .= (game <&> \a -> object [
