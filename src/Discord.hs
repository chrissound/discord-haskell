--- conflicted
+++ resolved
@@ -124,24 +124,6 @@
   deriving (Show, Eq, Ord)
 
 -- | Execute one http request and get a response
-<<<<<<< HEAD
-restCall :: (FromJSON a, Request (r a)) => DiscordHandle -> r a -> IO (Either RestCallErrorCode a)
-restCall h r = do empty <- isEmptyMVar (discordHandleLibraryError h)
-                  if not empty
-                  then pure (Left (RestCallErrorCode 400 "Library Stopped Working" ""))
-                  else do
-                      resp <- writeRestCall (discordHandleRestChan h) r
-                      case resp of
-                        Right x -> pure (Right x)
-                        Left (RestCallInternalErrorCode c e1 e2) ->
-                          pure (Left (RestCallErrorCode c (TE.decodeUtf8 e1) (TE.decodeUtf8 e2)))
-                        Left (RestCallInternalHttpException _) ->
-                          threadDelay (10 * 10^(6 :: Int)) >> restCall h r
-                        Left (RestCallInternalNoParse err dat) -> do
-                          let formaterr = T.pack ("Parse Exception " <> err <> " for " <> show dat)
-                          writeChan (discordHandleLog h) formaterr
-                          pure (Left (RestCallErrorCode 400 "Library Stopped Working" formaterr))
-=======
 restCall :: (FromJSON a, Request (r a)) => r a -> DiscordHandler (Either RestCallErrorCode a)
 restCall r = do h <- ask
                 empty <- isEmptyMVar (discordHandleLibraryError h)
@@ -154,12 +136,11 @@
                       Left (RestCallInternalErrorCode c e1 e2) ->
                         pure (Left (RestCallErrorCode c (TE.decodeUtf8 e1) (TE.decodeUtf8 e2)))
                       Left (RestCallInternalHttpException _) ->
-                        threadDelay (10 * 10^6) >> restCall r
+                        threadDelay (10 * 10^(6 :: Int)) >> restCall r
                       Left (RestCallInternalNoParse err dat) -> do
                         let formaterr = T.pack ("Parse Exception " <> err <> " for " <> show dat)
                         writeChan (discordHandleLog h) formaterr
                         pure (Left (RestCallErrorCode 400 "Library Stopped Working" formaterr))
->>>>>>> 95d88143
 
 -- | Send a GatewaySendable, but not Heartbeat, Identify, or Resume
 sendCommand :: GatewaySendable -> DiscordHandler ()
